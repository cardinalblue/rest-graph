--- conflicted
+++ resolved
@@ -262,16 +262,7 @@
 
  rg.parse_rack_env!(env)
 
-<<<<<<< HEAD
-* Tested with MRI 1.8.7 and 1.9.1 and Rubinius HEAD
-* gem install rest-client
-* gem install json      (optional)
-* gem install json_pure (optional)
-* gem install rack      (optional, to parse access_token in HTTP_COOKIE)
-* gem install em-http   (optional, to do concurrent http request)
-=======
 ==== access_token
->>>>>>> abb77da8
 
  rg.access_token
 
