--- conflicted
+++ resolved
@@ -51,15 +51,7 @@
                      and initializes a RestGraph object with it.
                      Most commonly used inside a filter.
 
-<<<<<<< HEAD
  rest_graph:         Accesses the RestGraph object by rest_graph_setup.
-=======
-=== Default setup 
- 
-New RestGraph objects can read their default setup configuration from a YAML configuration file.
-    
-* {Sample}[http://github.com/cardinalblue/rest-graph/blob/master/test/config/rest-graph.yaml]     
->>>>>>> e3a5eb89
 
 === Example usage:
 
@@ -82,7 +74,7 @@
 New RestGraph objects can read their default setup configuration from a<br/>
 YAML configuration file.
 
-{Sample}[http://github.com/cardinalblue/rest-graph/blob/master/test/config/rest-graph.yaml]
+* {Sample}[http://github.com/cardinalblue/rest-graph/blob/master/test/config/rest-graph.yaml]
 
 To enable, just require anywhere:
 
