= rest-graph changes history

<<<<<<< HEAD
== rest-graph ?
* Introduce RestGraph#multi to do multiple api call concurrently.
  to use this feature, you'll need to run RestGraph inside a eventmachine
  event loop and install em-http. (And you may want async-rack if you're
  doing rack application too.)

== rest-graph 1.4.1 -- ?
=======
== rest-graph 1.5.1 -- ?
>>>>>>> abb77da8

* [TestUtil] A collection of tools integrated with RR to ease the pain of
             testing. There are 3 levels of tools to stub the result of
             calling APIs. The highest level is TestUtil.login(1234) which
             would stub a number of results to pretend the user 1234 is
             logged-in.

             The second level are the get/post/put/delete methods for
             TestUtil. For example, to make rg.get('1234') return a
             particular value (such as a hash {'a' => 1}), use
             TestUtil.get('1234'){ {'a' => 1} } to set it up to return
             the specified value (typically a hash).

             The third level is for setting default_data and default_response
             for TestUtil. The default_data is the default value for rg.data,
             which includes the access_token and the user_id (uid). The
             default_response is the response given by any RestGraph API call
             (e.g. get, post) when no explicit response has been defined in
             the second level.

             To use TestUtil, remember to install RR (gem install rr) and
             require 'rest-graph/test_util'. Then put
             RestGraph::TestUtil.setup before any test case starts, and put
             RestGraph::TestUtil.teardown after any test case ends. Setup
             would stub default_data and default_response for you, and
             teardown would remove any stubs on RestGraph. For Rails, you
             might want to put these in test_helper.rb under "setup" and
             "teardown" block, just as the name suggested. For bacon or
             rspec style testing, these can be placed in the "before" and
             "after" blocks.

             In addition, you can get the API calls history via
             RestGraph::TestUtil.history. This would get cleaned up in
             RestGraph::TestUtil.teardown as well.

== rest-graph 1.5.0 -- 2010-10-11

* [RestGraph] Make sure RestGraph::Error#message is string, that way,
              irb could print out error message correctly. Introduced
              RestGraph::Error#error for original error hash. Thanks Bluce.

* [RestGraph] Make RestGraph#inspect honor default attributes, see:
http://groups.google.com/group/rest-graph/browse_thread/thread/7ad5c81fbb0334e8

* [RestGraph] Introduced RestGraph::Error::AccessToken,
                         RestGraph::Error::InvalidAccessToken,
                         RestGraph::Error::MissingAccessToken.
              RestGraph::Error::AccessToken is the parent of the others,
              and RestGraph::Error is the parent of all above.

* [RestGraph] Add RestGraph#next_page and RestGraph#prev_page.
              To get next page for a result from Facebook, example:

                rg.next_page(rg.get('me/feed'))

* [RestGraph] Add RestGraph#for_pages that would crawl from page 1 to
              a number of pages you specified. For example, this might
              crawl down all the feeds:

                rg.for_pages(rg.get('me/feed'), 1000)

* [RestGraph] Added RestGraph#secret_old_rest, see:
http://www.nivas.hr/blog/2010/09/03/facebook-php-sdk-access-token-signing-bug/

If you're getting this error from calling old_rest:

  The method you are calling or the FQL table you are querying cannot be
  called using a session secret or by a desktop application.

Then try secret_old_rest instead. The problem is that the access_token
should be formatted by "#{app_id}|#{secret}" instead of the usual one.

* [RestGraph] Added RestGraph#strict.
              In some API, e.g. admin.getAppProperties, Facebook returns
              broken JSON, which is double encoded, and is not a well-formed
              JSON. That case, we'll need to double parse the JSON to get
              the correct result. For example, Facebook might return this:

                "{\"app_id\":\"123\"}"

              instead of the correct one:

                {"app_id":"123"}

              P.S. This doesn't matter for people who don't use :auto_decode.
              So under non-strict mode, which is the default, rest-graph
              would handle this for you.

* [RestGraph] Fallback to ruby-hmac gem if we have an old openssl lib when
              parsing signed_request which requires HMAC SHA256.
              (e.g. Mac OS 10.5) Thanks Barnabas Debreczeni!

* [RailsUtil] Only rescue RestGraph::Error::AccessToken in controller,
              make other errors raise through.

* [RailsUtil] Remove bad fbs in cookies when doing new authorization.
* [RailsUtil] Make signed_request and session higher priority than
              fbs in cookies. Since Facebook is not deleting bad fbs,
              I guess? Thanks Barnabas Debreczeni!

* [RailsUtil] URI.encode before URI.parse for broken URL Facebook passed.

== rest-graph 1.4.6 -- 2010-09-01

* [RestGraph] Now it will try to pick yajl-ruby or json gem from memory first,
              if it's not there, then try to load one and try to pick one
              again. This way, it won't force you to load two gems at the
              same time if you've installed them both. In addition, there's
              a bug in yajl/json_gem pointed out at:
              http://github.com/brianmario/yajl-ruby/issues/31
              So we're using Nicolas' patch to use yajl directly to workaround
              this issue when we've chosen yajl-ruby json backend.

* [RestGraph] Only cache GET request, don't cache POST/PUT/DELETE

* [RestGrahp] Add RestGraph#lighten and RestGraph#lighten! to remove any
              handler and cache object to make it serializable.

* [RailsUtil] Add ensure_authorized option which enforces the user has
              authorized to the application.

* [RailsUtil] Unified rest_graph_storage_key, which used in cookies/session
              storage, and the key would depend on app_id, just like Facebook
              JavaScript SDK which use fbs_[app_id] as the name of cookie.
              This way, you are able to run different applications with
              different permissions in one Rails application.

* [RailsUtil] Now rest_graph_authorize defaults to do redirect.
              Previously, you'll need to use:
                `rest_graph_authorize(message, true)`
              Now it's:
                `rest_graph_authorize(message)`

== rest-graph 1.4.5 -- 2010-08-07

* [RestGraph] Treat oauth_token as access_token as well. This came from
              Facebook's new signed_request. Why didn't they choose
              consistent name? Why different signature algorithm?

* [RailsUtil] Fixed a bug that didn't reject signed_request in redirect_uri.
              Now code, session, and signed_request are rejected.

* [RailsUtil] Added write_handler and check_handler option to write/check
              fbs with user code, instead of using sessions/cookies.
              That way, you can save fbs into memcache or somewhere.

== rest-graph 1.4.4 -- 2010-08-06

* [RailsUtil] Fixed a bug that empty query appends a question mark,
              that confuses Facebook, so that redirect_uri didn't match.

== rest-graph 1.4.3 -- 2010-08-06

* [RestGraph] Fixed a bug in RestGraph#fbs, which didn't join '&'.
              Thanks, Andrew.

* [RailsUtil] Fixed a bug that wrongly rewrites request URI.
              Previously it is processed by regular expressions,
              now we're using URI.parse to handle this. Closed #4.
              Thanks, Justin.

* [RailsUtil] Favor Request#fullpath over Request#request_uri,
              which came from newer Rack and thus for Rails 3.

== rest-graph 1.4.2 -- 2010-08-05

* [RestGraph] Added RestGraph#fbs to generate fbs with correct sig,
              to be used for future parse_fbs! See the bug in RailsUtil.

* [RailsUtil] Added iframe and write_cookies option.
* [RailsUtil] Fixed a bug that write_session didn't parse because parse_fbs!
              reject the fbs due to missing sig.
* [RailsUtil] Fixed a bug that in Rails 3, must call safe_html to prevent
              unintended HTML escaping. Thanks, Justin.

* Thanks a lot, Andrew.

== rest-graph 1.4.1 -- 2010-08-04

* [RestGraph] Call error_handler when response contains error_code as well,
  which came from FQL response. Thanks Florent.

* [RestGraph] Added RestGraph#parse_signed_request!

* [RestGraph] Added RestGraph#url to generate desired API request URL,
  in case you'll want to use different HTTP client, such as em-http-request,
  or pass the API request to different process of data fetcher.

* [RestGraph] Added an :cache option that allow you to pass a cache
  object, which should respond to [] and []= for reading and writing.
  The cache key would be MD5 hexdigest from the URL being called.
  pass :cache => Rails.cache to rest_graph_setup when using RailsUtil.

* [RailsUtil] Pass :cache => Rails.cache to rest_graph_setup to enable caching.
* [RailsUtil] Favor signed_request over session in rest_graph_setup
* [RailsUtil] Now it's possible to setup all options in rest-graph.yaml.

== rest-graph 1.4.0 -- 2010-07-15

Changes only for RailsUtil, the core (rest-graph.rb) is pretty stable for now.

* Internal code rearrangement.
* Removed url_for helper, it's too hard to do it right.
* Removed @fb_sig_in_canvas hack.
* Added rest_graph method in helper.
* Fixed a bug that logging redirect but not really do direct.
* Now passing :auto_authorize_scope implies :auto_authorize => true.
* Now :canvas option takes the name of canvas, instead of a boolean.
* Now :auto_authorize default to false.
* Now :auto_authorize_scope default to nothing.
* Now there's :write_session option to save fbs in session, default to false.

== rest-graph 1.3.0 -- 2010-06-11
* Now rest-graph is rescuing all exceptions from rest-client.
* Added RestGraph#exchange_sessions to exchange old sessions to access tokens.

* Added RestGraph#old_rest, see:
  http://developers.facebook.com/docs/reference/rest/

* Now all API request accept an additional options argument,
  you may pass :suppress_decode => true to turn off auto-decode this time.
  e.g. rg.get('bad/json', {:query => 'string'}, :suppress_decode => true)
  This is for Facebook who didn't always return JSON in response.

* Renamed fql_server to old_server.
* Favor yaji/json_gem first, then falls back to json, and json_pure.
* Fixed a bug that cookie format from Facebook varies. No idea why.

for RailsUtil:

* Big and fat refactoring in RailsUtil, see example for detail:
  http://github.com/cardinalblue/rest-graph/tree/rest-graph-1.3.0/example
* url_for and link_to would auto pass :host option if it's inside canvas.

== rest-graph 1.2.1 -- 2010-06-02
* Deprecated RailsController, use RailsUtil instead.
* Fixed a bug that passing access_token in query string
  in RestGraph#authorize_url
* Fixed a bug that Facebook changed the format (I think) of fbs_ in cookies.
  Thanks betelgeuse, closes #1
  http://github.com/cardinalblue/rest-graph/issues/issue/1

== rest-graph 1.2.0 -- 2010-05-27
* Add RestGraph#parse_json!
* Add RailsController to help you integrate into Rails.
* Simplify arguments checking and require dependency.
* Now if there's no secret in RestGraph, sig check would always fail.
* Now there's a Rails example.
  http://github.com/cardinalblue/rest-graph/tree/master/example

* Add error_handler option. Default behavior is raising ::RestGraph::Error.
  You may want to pass your private controller method to do redirection.
  Extracted from README:
  # You may want to do redirect instead of raising exception, for example,
  # in a Rails application, you might have this private controller method:
  def redirect_to_authorize error = nil
    redirect_to @rg.authorize_url(:redirect_uri => request.url)
  end

  # and you'll use that private method to do error handling:
  def setup_rest_graph
    @rg = RestGraph.new(:error_handler => method(:redirect_to_authorize))
  end

* Add log_handler option. Default behavior is do nothing.
  You may want to do this in Rails:
  RestGraph.new(:log_hanlder => lambda{ |duration, url|
                                  Rails.logger.debug("RestGraph "         \
                                                     "spent #{duration} " \
                                                     "requesting #{url}")
                                })

* Add RestGraph#fql_multi to do FQL multiquery. Thanks Ethan Czahor
  Usage: rg.fql_multi(:query1 => 'SELECT ...', :query2 => 'SELECT ...')

== rest-graph 1.1.1 -- 2010-05-21
* Add oauth realted utilites -- authorize_url and authorize!
* Fixed a bug that in Ruby 1.8.7-, nil =~ /regexp/ equals to false.
  It is nil as expected in Ruby 1.9.1+

== rest-graph 1.1.0 -- 2010-05-13
* Main repository was moved to http://github.com/cardinalblue/rest-graph
  Sorry for the inconvenience. I'll keep pushing to both repositories until
  I am too lazy to do that.

* Better way to deal with default attributes, use class methods.

* If you want to auto load config, do require 'rest-graph/auto_load'
  if it's rails, it would load the config from config/rest-graph.y(a)ml.
  if you're using rails plugin, we do require 'rest-graph/auto_load'
  for you.

* Config could be loaded manually as well. require 'rest-graph/load_config'
  and RestGraph::LoadConfig.load_config!('path/to/rest-graph.yaml', 'env')

== rest-graph 1.0.0 -- 2010-05-06
* now access_token is saved in data attributes.
* cookies related methods got renamed, and saved all data in RestGraph
* parse failed would return nil, while data is always a hash

== rest-graph 0.9.0 -- 2010-05-04
* renamed :server option to :graph_server
* added :fql_server option and fql support.
* cookies related parsing utility is now instance methods.
  you'll need to pass app_id and secret when initializing
* if sig in cookies is bad, then it won't extract the access_token

== rest-graph 0.8.1 -- 2010-05-03
* added access_token parsing utility

== rest-graph 0.8.0 -- 2010-05-03
* release early, release often<|MERGE_RESOLUTION|>--- conflicted
+++ resolved
@@ -1,16 +1,13 @@
 = rest-graph changes history
 
-<<<<<<< HEAD
 == rest-graph ?
+
 * Introduce RestGraph#multi to do multiple api call concurrently.
   to use this feature, you'll need to run RestGraph inside a eventmachine
   event loop and install em-http. (And you may want async-rack if you're
   doing rack application too.)
 
-== rest-graph 1.4.1 -- ?
-=======
 == rest-graph 1.5.1 -- ?
->>>>>>> abb77da8
 
 * [TestUtil] A collection of tools integrated with RR to ease the pain of
              testing. There are 3 levels of tools to stub the result of
