--- conflicted
+++ resolved
@@ -1,12 +1,11 @@
 = rest-graph changes history
 
-<<<<<<< HEAD
 == rest-graph ?
 * Introduce RestGraph#multi to do multiple api call concurrently.
   to use this feature, you'll need to run RestGraph inside a eventmachine
   event loop and install em-http. (And you may want async-rack if you're
   doing rack application too.)
-=======
+
 == rest-graph 1.4.1 -- ?
 
 * Added RestGraph#parse_signed_request!
@@ -31,7 +30,6 @@
 * Now :auto_authorize default to false.
 * Now :auto_authorize_scope default to nothing.
 * Now there's :write_session option to save fbs in session, default to false.
->>>>>>> bb2f8fa5
 
 == rest-graph 1.3.0 -- 2010-06-11
 * Now rest-graph is rescuing all exceptions from rest-client.
