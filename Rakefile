# encoding: utf-8

begin
  require 'bones'
rescue LoadError
  abort '### Please install the "bones" gem ###'
end

ensure_in_path 'lib'
proj = 'rest-graph'
require "#{proj}/version"

Bones{
  ruby_opts [''] # silence warning for now

  version RestGraph::VERSION

<<<<<<< HEAD
  depend_on 'json'           , :development => true
  depend_on 'rack'           , :development => true
  depend_on 'rest-client'    , :development => true
  depend_on 'em-http-request', :development => true

  depend_on 'rr'     , :development => true
  depend_on 'webmock', :development => true
  depend_on 'bacon'  , :development => true
=======
  depend_on 'rest-client'

  depend_on 'rack'     , :development => true

  depend_on 'yajl-ruby', :development => true
  depend_on 'json'     , :development => true
  depend_on 'json_pure', :development => true

  depend_on 'ruby-hmac', :development => true

  depend_on 'rr'       , :development => true
  depend_on 'webmock'  , :development => true
  depend_on 'bacon'    , :development => true
>>>>>>> abb77da8

  name    proj
  url     "http://github.com/cardinalblue/#{proj}"
  authors ['Cardinal Blue', 'Lin Jen-Shin (aka godfat 真常)']
  email   'dev (XD) cardinalblue.com'

<<<<<<< HEAD
  history_file 'CHANGES'
   readme_file 'README.rdoc'
   ignore_file '.gitignore'
  rdoc.include ['\w+']
  rdoc.exclude ['test', 'doc', 'Rakefile']
=======
  history_file   'CHANGES'
   readme_file   'README.rdoc'
   ignore_file   '.gitignore'
  rdoc.include   ['\w+']
  rdoc.exclude   ['test', 'doc', 'Rakefile', 'example']
>>>>>>> abb77da8
}

CLEAN.include Dir['**/*.rbc']

task :default do
  Rake.application.options.show_task_pattern = /./
  Rake.application.display_tasks_and_comments
end

desc 'Run example tests'
task 'test:example' => ['gem:install'] do
  sh "cd example/rails2; #{Gem.ruby} -S rake test"
end

desc 'Run all tests'
task 'test:all' => ['test', 'test:example']

desc 'Run different json test'
task 'test:json' do
  %w[yajl json].each{ |json|
    sh "#{Gem.ruby} -S rake -r #{json} test"
  }
end<|MERGE_RESOLUTION|>--- conflicted
+++ resolved
@@ -15,19 +15,10 @@
 
   version RestGraph::VERSION
 
-<<<<<<< HEAD
-  depend_on 'json'           , :development => true
-  depend_on 'rack'           , :development => true
-  depend_on 'rest-client'    , :development => true
-  depend_on 'em-http-request', :development => true
-
-  depend_on 'rr'     , :development => true
-  depend_on 'webmock', :development => true
-  depend_on 'bacon'  , :development => true
-=======
   depend_on 'rest-client'
 
-  depend_on 'rack'     , :development => true
+  depend_on 'em-http-request', :development => true
+  depend_on 'rack'           , :development => true
 
   depend_on 'yajl-ruby', :development => true
   depend_on 'json'     , :development => true
@@ -38,26 +29,17 @@
   depend_on 'rr'       , :development => true
   depend_on 'webmock'  , :development => true
   depend_on 'bacon'    , :development => true
->>>>>>> abb77da8
 
   name    proj
   url     "http://github.com/cardinalblue/#{proj}"
   authors ['Cardinal Blue', 'Lin Jen-Shin (aka godfat 真常)']
   email   'dev (XD) cardinalblue.com'
 
-<<<<<<< HEAD
-  history_file 'CHANGES'
-   readme_file 'README.rdoc'
-   ignore_file '.gitignore'
-  rdoc.include ['\w+']
-  rdoc.exclude ['test', 'doc', 'Rakefile']
-=======
   history_file   'CHANGES'
    readme_file   'README.rdoc'
    ignore_file   '.gitignore'
   rdoc.include   ['\w+']
   rdoc.exclude   ['test', 'doc', 'Rakefile', 'example']
->>>>>>> abb77da8
 }
 
 CLEAN.include Dir['**/*.rbc']
